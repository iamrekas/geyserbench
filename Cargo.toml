[package]
name = "geyserbench"
<<<<<<< HEAD
version = "1.1.0"
=======
version = "0.1.1"
>>>>>>> 1ad2fa9e
edition = "2021"

[dependencies]
yellowstone-grpc-proto = "5.0.0"
yellowstone-grpc-client = "5.0.0"
tokio-stream = "0.1.17"

prost = "0.13.1"
prost-types = "0.13.3"
prost_011 = { package = "prost", version = "0.11.9" }

serde = "1.0.217"
toml = "0.8.20"
env_logger = "0.11.6"
tokio = { version = "1.43.0", features = ["full"] }
tonic = "0.12.3"
log = "0.4.25"
futures = "0.3.31"
futures-util = "0.3.31"
bs58 = "0.5.1"
bytes = "1.10.0"

lazy_static = "1.5.0"

[build-dependencies]
anyhow = "1.0.62"
tonic-build = "0.12.3"
<<<<<<< HEAD
=======

[target.'cfg(windows)'.build-dependencies]
powershell_script = "1.1.0"

[target.'cfg(not(windows))'.build-dependencies]
>>>>>>> 1ad2fa9e
protobuf-src = "1.1.0"<|MERGE_RESOLUTION|>--- conflicted
+++ resolved
@@ -1,10 +1,8 @@
 [package]
 name = "geyserbench"
-<<<<<<< HEAD
+
 version = "1.1.0"
-=======
-version = "0.1.1"
->>>>>>> 1ad2fa9e
+
 edition = "2021"
 
 [dependencies]
@@ -32,12 +30,5 @@
 [build-dependencies]
 anyhow = "1.0.62"
 tonic-build = "0.12.3"
-<<<<<<< HEAD
-=======
 
-[target.'cfg(windows)'.build-dependencies]
-powershell_script = "1.1.0"
-
-[target.'cfg(not(windows))'.build-dependencies]
->>>>>>> 1ad2fa9e
-protobuf-src = "1.1.0"+protobuf-src = "1.1.0"
